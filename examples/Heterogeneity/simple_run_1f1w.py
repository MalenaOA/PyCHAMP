--- conflicted
+++ resolved
@@ -14,7 +14,6 @@
     return os.path.dirname(os.path.abspath(__file__))
 wd = get_wd()
 
-<<<<<<< HEAD
 # ADD FUNCTION TO GET ABSOLUTE PATH AND DEFINED IT!!
 
 # Malena PC ->
@@ -25,11 +24,9 @@
 wd = r"/Users/michellenguyen/Downloads/PyCHAMP/examples/Heterogeneity"
 
 # Set this to True if you want to load from Outputs directory
-load_from_outputs = False
-=======
+#load_from_outputs = False
 # Load from Outputs directory
 load_from_outputs = True
->>>>>>> 3359509e
 
 # Add file paths dynamically
 def add_file(file_name, alias):
