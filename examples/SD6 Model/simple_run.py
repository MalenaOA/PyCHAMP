'''
terminal:
python.exe -m pip install --upgrade pip
pip install git+https://github.com/MalenaOA/PyCHAMP.git
'''
import os

<<<<<<< HEAD
# wd = r"C:\Users\CL\OneDrive\VT\Proj_DIESE\Code"
# Malena PC ->
#wd = r"D:\Malena\CHAMP\PyCHAMP\code_20240704\PyCHAMP"
wd = r"/Users/michellenguyen/Downloads/PyCHAMP"
# Malena Laptop ->
# wd = r"C:\Users\m154o020\CHAMP\PyCHAMP\Summer2024\code_20240705\PyCHAMP\examples\SD6 Model"
=======
# Malena PC -> wd = r"D:\Malena\CHAMP\PyCHAMP\code_20240704\PyCHAMP"
# Malena Laptop ->
wd = r"C:\Users\m154o020\CHAMP\PyCHAMP\Summer2024\code_20240705\PyCHAMP\examples\SD6 Model"
>>>>>>> b1c0f48d
import sys

sys.setrecursionlimit(10000)
import dill

from py_champ.models.sd6_model import SD6Model

# %%
# =============================================================================
# Run simulation
# =============================================================================
# Load data
<<<<<<< HEAD
# Malena PC ->
#wd = r"D:\Malena\CHAMP\PyCHAMP\code_20240704\PyCHAMP\examples\SD6 Model"
# Malena Laptop ->
# wd = r"C:\Users\m154o020\CHAMP\PyCHAMP\Summer2024\code_20240705\PyCHAMP\examples\SD6 Model"
wd = r"/Users/michellenguyen/Downloads/PyCHAMP/examples/SD6 Model"
=======
# Malena PC -> wd = r"D:\Malena\CHAMP\PyCHAMP\code_20240704\PyCHAMP\examples\SD6 Model"
# Malena Laptop ->
wd = r"C:\Users\m154o020\CHAMP\PyCHAMP\Summer2024\code_20240705\PyCHAMP\examples\SD6 Model"
>>>>>>> b1c0f48d
with open(os.path.join(wd, "Inputs_SD6.pkl"), "rb") as f:
    (
        aquifers_dict,
        fields_dict,
        wells_dict,
        finances_dict,
        behaviors_dict,
        prec_aw_step,
        crop_price_step,
        shared_config,
    ) = dill.load(f)

crop_options = ["corn", "sorghum", "soybeans", "wheat", "fallow"]
tech_options = ["center pivot LEPA"]
area_split = 1
seed = 3

pars = {
    "perceived_risk": 0.7539013390415119,
    "forecast_trust": 0.8032197483934305,
    "sa_thre": 0.14215821111637678,
    "un_thre": 0.0773514357873846,
}

m = SD6Model(
    pars=pars,
    crop_options=crop_options,
    tech_options=tech_options,
    area_split=area_split,
    aquifers_dict=aquifers_dict,
    fields_dict=fields_dict,
    wells_dict=wells_dict,
    finances_dict=finances_dict,
    behaviors_dict=behaviors_dict,
    prec_aw_step=prec_aw_step,
    init_year=2007,
    end_year=2022,
    lema_options=(True, "wr_LEMA_5yr", 2013),
    fix_state=None,
    show_step=True,
    seed=seed,
    shared_config=shared_config,
    # kwargs
    crop_price_step=crop_price_step,
)

for _i in range(15):
    m.step()

m.end()

# %%
# =============================================================================
# Analyze results
# =============================================================================
df_farmers, df_fields, df_wells, df_aquifers = SD6Model.get_dfs(m)
df_sys = SD6Model.get_df_sys(m, df_farmers, df_fields, df_wells, df_aquifers)

# df_sys["GW_st"].plot()
# df_sys["withdrawal"].plot()
# df_sys[["corn", "sorghum", "soybeans", "wheat", "fallow"]].plot()
# df_sys[["Imitation", "Social comparison", "Repetition", "Deliberation"]].plot()

<<<<<<< HEAD
import pandas as pd
data = pd.read_csv(os.path.join(wd, "Data_SD6.csv"), index_col=["year"])

=======
data = pd.read_csv(os.path.join(wd, "Data_SD6.csv"), index_col=["year"])
>>>>>>> b1c0f48d
prec_avg = pd.read_csv(os.path.join(wd, "Prec_avg.csv"), index_col=[0]).iloc[1:, :]

metrices = m.get_metrices(df_sys, data) # same length
print(df_fields)

import seaborn

<<<<<<< HEAD
from plot_EMS import (plot_cali_gwrc, 
                      plot_crop_ratio, 
                      reg_prec_withdrawal)

# Plot results
plot_cali_gwrc(df_sys.reindex(data.index), 
               data, 
               metrices, 
               prec_avg, 
               stochastic=[],
               savefig=None)

plot_crop_ratio(df_sys.reindex(data.index), 
                data, 
                metrices, 
                prec_avg,
                savefig=None)

reg_prec_withdrawal(prec_avg, 
                     df_sys.reindex(data.index), 
                     df_sys_nolema=None, 
                     data=data,
                     df_sys_list=None,
                     df_sys_nolema_list=None, 
                     dot_labels=True, 
                     obv_dots=False, 
                     savefig=None)
=======
from plot_EMS import (plot_cali_gwrc, plot_crop_ratio, reg_prec_withdrawal)

# Plot results
plot_cali_gwrc(df_sys.reindex(data.index), data, metrices, prec_avg, stochastic=[], savefig=None)

plot_crop_ratio(df_sys.reindex(data.index), data, metrices, prec_avg, savefig=None)

reg_prec_withdrawal(prec_avg, df_sys.reindex(data.index), df_sys_nolema=None, data=data,
                    df_sys_list=None, df_sys_nolema_list=None, dot_labels=True, obv_dots=False, savefig=None)
>>>>>>> b1c0f48d
<|MERGE_RESOLUTION|>--- conflicted
+++ resolved
@@ -5,18 +5,12 @@
 '''
 import os
 
-<<<<<<< HEAD
 # wd = r"C:\Users\CL\OneDrive\VT\Proj_DIESE\Code"
 # Malena PC ->
 #wd = r"D:\Malena\CHAMP\PyCHAMP\code_20240704\PyCHAMP"
 wd = r"/Users/michellenguyen/Downloads/PyCHAMP"
 # Malena Laptop ->
 # wd = r"C:\Users\m154o020\CHAMP\PyCHAMP\Summer2024\code_20240705\PyCHAMP\examples\SD6 Model"
-=======
-# Malena PC -> wd = r"D:\Malena\CHAMP\PyCHAMP\code_20240704\PyCHAMP"
-# Malena Laptop ->
-wd = r"C:\Users\m154o020\CHAMP\PyCHAMP\Summer2024\code_20240705\PyCHAMP\examples\SD6 Model"
->>>>>>> b1c0f48d
 import sys
 
 sys.setrecursionlimit(10000)
@@ -29,17 +23,11 @@
 # Run simulation
 # =============================================================================
 # Load data
-<<<<<<< HEAD
 # Malena PC ->
 #wd = r"D:\Malena\CHAMP\PyCHAMP\code_20240704\PyCHAMP\examples\SD6 Model"
 # Malena Laptop ->
 # wd = r"C:\Users\m154o020\CHAMP\PyCHAMP\Summer2024\code_20240705\PyCHAMP\examples\SD6 Model"
 wd = r"/Users/michellenguyen/Downloads/PyCHAMP/examples/SD6 Model"
-=======
-# Malena PC -> wd = r"D:\Malena\CHAMP\PyCHAMP\code_20240704\PyCHAMP\examples\SD6 Model"
-# Malena Laptop ->
-wd = r"C:\Users\m154o020\CHAMP\PyCHAMP\Summer2024\code_20240705\PyCHAMP\examples\SD6 Model"
->>>>>>> b1c0f48d
 with open(os.path.join(wd, "Inputs_SD6.pkl"), "rb") as f:
     (
         aquifers_dict,
@@ -103,13 +91,9 @@
 # df_sys[["corn", "sorghum", "soybeans", "wheat", "fallow"]].plot()
 # df_sys[["Imitation", "Social comparison", "Repetition", "Deliberation"]].plot()
 
-<<<<<<< HEAD
 import pandas as pd
 data = pd.read_csv(os.path.join(wd, "Data_SD6.csv"), index_col=["year"])
 
-=======
-data = pd.read_csv(os.path.join(wd, "Data_SD6.csv"), index_col=["year"])
->>>>>>> b1c0f48d
 prec_avg = pd.read_csv(os.path.join(wd, "Prec_avg.csv"), index_col=[0]).iloc[1:, :]
 
 metrices = m.get_metrices(df_sys, data) # same length
@@ -117,42 +101,30 @@
 
 import seaborn
 
-<<<<<<< HEAD
-from plot_EMS import (plot_cali_gwrc, 
-                      plot_crop_ratio, 
+from plot_EMS import (plot_cali_gwrc,
+                      plot_crop_ratio,
                       reg_prec_withdrawal)
 
 # Plot results
-plot_cali_gwrc(df_sys.reindex(data.index), 
-               data, 
-               metrices, 
-               prec_avg, 
+plot_cali_gwrc(df_sys.reindex(data.index),
+               data,
+               metrices,
+               prec_avg,
                stochastic=[],
                savefig=None)
 
-plot_crop_ratio(df_sys.reindex(data.index), 
-                data, 
-                metrices, 
+plot_crop_ratio(df_sys.reindex(data.index),
+                data,
+                metrices,
                 prec_avg,
                 savefig=None)
 
-reg_prec_withdrawal(prec_avg, 
-                     df_sys.reindex(data.index), 
-                     df_sys_nolema=None, 
+reg_prec_withdrawal(prec_avg,
+                     df_sys.reindex(data.index),
+                     df_sys_nolema=None,
                      data=data,
                      df_sys_list=None,
-                     df_sys_nolema_list=None, 
-                     dot_labels=True, 
-                     obv_dots=False, 
-                     savefig=None)
-=======
-from plot_EMS import (plot_cali_gwrc, plot_crop_ratio, reg_prec_withdrawal)
-
-# Plot results
-plot_cali_gwrc(df_sys.reindex(data.index), data, metrices, prec_avg, stochastic=[], savefig=None)
-
-plot_crop_ratio(df_sys.reindex(data.index), data, metrices, prec_avg, savefig=None)
-
-reg_prec_withdrawal(prec_avg, df_sys.reindex(data.index), df_sys_nolema=None, data=data,
-                    df_sys_list=None, df_sys_nolema_list=None, dot_labels=True, obv_dots=False, savefig=None)
->>>>>>> b1c0f48d
+                     df_sys_nolema_list=None,
+                     dot_labels=True,
+                     obv_dots=False,
+                     savefig=None)