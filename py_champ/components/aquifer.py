# The code is developed by Chung-Yi Lin at Virginia Tech, in April 2023.
# Email: chungyi@vt.edu
# Last modified on Dec 30, 2023
import warnings

import mesa


class Aquifer(mesa.Agent):
    """A class to represent the aquifer component in PyCHAMP based on the KGS-WBM model.


    Parameters
    ----------
    unique_id : str or int
        A unique identifier for this agent.
    model
        The model instance to which this agent belongs.
    settings : dict
        A dictionary containing the settings for the aquifer. Expected keys:
        'aq_a', 'aq_b', 'area', 'sy', and 'init'.

        - 'aq_a' and 'aq_b' are coefficients used in the static inflow calculation (inflow = None in step()).
        - 'area' is the area of the aquifer [ha]
        - 'sy' is the specific yield of the underlying aquifer and is used in the dynamic inflow calculation (inflow = float in step()) [-].
        - 'init' is a dictionary containing initial conditions such as the saturated thickness (st [m]) and initial water level change (dwl [m]).

        >>> # A sample settings dictionary
        >>> settings = {
        >>>     "aq_a": None,
        >>>     "aq_b": None,
        >>>     "area": None,
        >>>     "sy": None,
        >>>     "init": {
        >>>         "st": None,
        >>>         "dwl": None
        >>>         }
        >>>     }


    Attributes
    ----------
    agt_type : str
        The type of the agent, set to 'Aquifer'.
    st : float
        The initial saturated thickness of the aquifer [m].
    dwl_list : list
        A list to store changes in water level [m].
    dwl : float
        The initial change in water level [m].
    t : int
        The current time step, initialized to zero.
    withdrawal : float or None
        The current water withdrawal [m-ha], initialized to None.

    Notes
    -----
    The unit of water level is meters [m]. The area is expected in hectares [ha].

    For more details on the KGS-WBM model, refer to:

    Butler, J. J., Whittemore, D. O., Wilson, B. B., & Bohling, G. C. (2018).
    Sustainability of aquifers supporting irrigated agriculture: A case study
    of the High Plains aquifer in Kansas. Water International, 43(6), 815-828.
    https://doi.org/10.1080/02508060.2018.1515566

    """

    def __init__(self, unique_id, model, settings: dict):
        """Initialize an Aquifer agent in the Mesa model."""
        # MESA required attributes => (unique_id, model)
        super().__init__(unique_id, model)
        self.agt_type = "Aquifer"

        self.load_settings(settings)

        self.st = self.init["st"]  # Initialize saturated thickness
        self.dwl_list = [
            self.init["dwl"]
        ]  # Initialize list to store changes in water level
        self.dwl = self.init["dwl"]  # Initialize change in water level

        self.t = 0  # Initialize time step to zero
        self.withdrawal = None  # Initialize withdrawal to None

    def load_settings(self, settings: dict):
        """
        Load settings for the aquifer simulation from a provided dictionary.

        Parameters
        ----------
        settings : dict
            The dictionary containing the settings for the aquifer as defined above.

        """
        # static inflow
        self.aq_a = settings.get("aq_a")
        self.aq_b = settings.get("aq_b")
        # dynamic inflow
        self.area = settings.get("area")
        self.sy = settings.get("sy")
        self.init = settings["init"]

    # def step(self, withdrawal: float, inflow: float | None = None) -> float:
<<<<<<< HEAD
    def step(self, withdrawal: float, inflow = None) -> float:
=======
    def step(self,
             withdrawal: float,
             inflow = None
             ) -> float:
>>>>>>> b1c0f48d
        """
        Perform a single step of the aquifer simulation.

        Parameters
        ----------
        withdrawal : float
            The amount of water withdrawn from the aquifer in this step [m-ha].
        inflow : float, optional
            The amount of inflow water into the aquifer [m-ha]. If None, a static
            inflow is assumed (implied by using 'aq_a' and 'aq_b').

        Returns
        -------
        float
            The change in water level in the aquifer in this step
            [m].

        Notes
        -----
        The method calculates the change in water level either based on static
        inflow, using 'aq_a' and 'aq_b' coefficients or dynamic inflow,
        applying 'sy' and 'area' of the aquifer.
        """
        self.t += 1

        if inflow is None:  # static
            dwl = self.aq_b - self.aq_a * withdrawal  # Calculate change in water level
        else:  # dynamic
            asy = self.area * self.sy
            dwl = inflow / asy - withdrawal / asy

        # Update class attributes based on the new information
        self.dwl_list.append(dwl)
        self.st += dwl
        self.dwl = dwl
        self.withdrawal = withdrawal

        # Check st is not negative
        if self.st < 0:
            warnings.warn(
                f"The saturated thickness is negative in aquifer {self.unique_id}.",
                stacklevel=2,
            )
        return dwl<|MERGE_RESOLUTION|>--- conflicted
+++ resolved
@@ -102,14 +102,10 @@
         self.init = settings["init"]
 
     # def step(self, withdrawal: float, inflow: float | None = None) -> float:
-<<<<<<< HEAD
-    def step(self, withdrawal: float, inflow = None) -> float:
-=======
     def step(self,
              withdrawal: float,
              inflow = None
              ) -> float:
->>>>>>> b1c0f48d
         """
         Perform a single step of the aquifer simulation.
 
