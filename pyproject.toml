--- conflicted
+++ resolved
@@ -10,18 +10,14 @@
 #license = "file: LICENSE"
 description = "file: README.md"
 dependencies = [
-<<<<<<< HEAD
-  "mesa==2.1.1",
-  "numba==0.56.0",
-=======
->>>>>>> 508389d2
   "dill",
   "numpy",
   "pandas",
   "gurobipy",
   "scipy",
   "joblib",
-  "pyswarms"
+  "pyswarms",
+  "mesa==2.1.1"
 ]
 
 [project.optional-dependencies]
